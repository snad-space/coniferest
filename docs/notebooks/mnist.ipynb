{
 "cells": [
  {
   "cell_type": "markdown",
   "id": "c09c5b6751161422",
   "metadata": {
    "collapsed": false,
    "jupyter": {
     "outputs_hidden": false
    }
   },
   "source": [
    "![snad_logo_3.png](data:image/png;base64,iVBORw0KGgoAAAANSUhEUgAAASwAAABbCAYAAADJLbi4AAAPj3pUWHRSYXcgcHJvZmlsZSB0eXBlIGV4aWYAAHjapZlpcuM4Ekb/4xRzBOyJPA6QACLmBn38eUnJriqXZzpq2gpLNEViyeVb6HD++vcN/+KnjJJDbTK69h75qVo1Tw5GfP3M5z3F+rw/P9neR+nX86Gt902ZU4XP8vpz9Ndn+jj/vuHjM02O2k8DDXt/sX79Qut7/PFloPdExVeUOdjvgfQ9UMmvL9J7gPnaVuw65OctrPP6fN//CgO/wd90P5d+DvL17ypEbzfmKTmfkkrkvZT3Aor/llAmB/15Fy5MpXJcnzOp9PdKCMh3cfr8UVZ0fan124t+ycrn0Zds1Y8Yfc1Wze9Lypcg98/Pb8+H1L7PyhP6n2ce76P863mSsl8r+hJ9/713j/vsmV3M2gl1f2/qY4vPEddRhdWnHoGl9Sj8NoaQ56W8BlVtZG1Hi4uXJU2ZdN1U004z3XSeT0vGEms+IZOrnLPl8pwc5E6zlVf+eKWbpWjZ3k/FnrTXkj/Xkp5pNVp4ZhvMvBOX5sRgiVv++BX+9IZ7vRVS8liS+vTKb84ebJbhmfN3LiMj6b6D2p4Af7y+/nheCxlsHmVvESWw6zXEaukHEpQn0YULG5+vdkmy3wOwIKZuLCYVMkDWUmmppyg5S0oEcpCgydJzqXmRgdRa3iwy11I6uRnZp+YWSc+luWVOB84DZmSi0V9CbrRMklVro36kDmpottJqa603aaNpm7302lvvXbqD4pQiNUiTLiJDVOYoo442+pAxho6pWQug2bSr6FDVOZlzMvLk7skFc668yqqrhdWXrLF0TaN8rFqzbmLD1ObOu2zwY/cte2zd86RDKZ162ulHzjh65qXUbgm33nb7lTuu3vmZtXdaf3v9QdbSO2v5yZRfKJ9Z46zIxxDJ4aR5zkgYLJLIuHgKKOjsOYsj1Zo9c56zqMBfaZlFNs/ZTp4xMlhPyu2mj9yF/MqoZ+4f5S1I/SVv+f/NXPDU/WHmfs/bd1nbTkP2ZOzVhR7UWOg+vj9j5jGd7KYe43WkxbXG2TnYIZysRyPBK2NLrox6mm2Z+44mJ+45el3US7KRrJdye2HX4OC8+/Rkd1LZ83SrPR/tabczy1UhspNAS2ubBdwCWiwraZoMzb2ko9LrpZmpAVOKZ+htIOSYt/WVL6nrNGrxE/2SuDnrcHarYiaQXL21HYDwjHgEyLQmU5pusng03H5Wv6TxprYsryu+bqKQLritZx1ZKenafUIIMYocomsMyiYoqdTO7dNu0LGs7hPbFiD5Un1t73V1dVXLe1dqGVY+ZV5ph7hWljM7AZTSSFNcM9uYLbQNBJHCOPjzEsiUxdLeDMjsS3fqVB99YFqiJm6DDPYi9sLgUlmC9JMkFB229p53FpJZdod+2mQcy1TbTrsLBFSvlYsi26uVVZSVQi59QU/ayFmeO+x4W9qFxeo0ds8+gDyyn4Sij6SMO6OXTybj+UchffkM/+2Lv/mkCbxGaUyhsuaqrKhShMSMNhlXjP48V/2qaJeNLVqY8rgj7Xsz2N/WJeaZoh3Vv6X8cqsrxJvV0pkD6qQCKJ5ZMtTfoAsCoxOxCnhUS7M3NUFc3nUugV2XlqThpiQtLbCqRiIpDZUllNahL0tb+5Q9axKoZuW6c62ziNJYMqIXEYW1Tu1qvdEQsoLdtfq+mpeeA4znQoL3mevktog0vdSpz+rTnE25AgO+kDtXoofLWQ3Y0RvGnEfuZg/37LN7TyTOau5noDjo6131CnnddIBUsnkMtBvFgCEWJ3rY8fXuFy6l+UrrOvvwuhkVrczSlGXfBpAAID2vevsmRIilIrd0SuVqt3XLLRCkEo5ejS7LaB92BZYN1tsBh75PKqPR6Iyj6Cqu2UBTAWOQiHBxjgdETqI9NJCPxt00G+zMygsyB2imYU4nIFkvGin1Ddb6texb6flthRbLSQeRpXMtSJx7C+AE3hNyZS4ajaCyX5qI3U7iBGCUu7ypyT4FgnAkdYMLG+19V+lhti6RiNLUYA2WhsxdEKOWW+dlO0PhS6LDMBRvm7PrLXqhql3iEPCW+W0Ea1VtdBZ4WrkghKyzRReVb44/Ct1xcJCK6n/PfCoQko16z4BR8aqieIOtBBaUPPupD3jF/nToOosWeRqlTlWi5RslfwDuXOQzxjZgLofPbeOGTlt4+oU2ut0St9EvALhkR2sCDDJNhgHVfBgKjtvJFgAGQs9mxsoshzWYkkaaYKhFQxLDMN5iLQ+XuqePBWw351loGBXgaayc7rUl7a7ASWUm2BQHe4fWWE0hPYeIlN04ScjqTBTKpFyogOiZzzTIBXbr6mW7Oh8QXGrBdT0rpyTgafrUsdkbqNCQhZBBZbQhLit5X5Aei7AgSNDHQbfzS4Ode8IAMEnpZE+59RoNAEd6DwpuIUf8rlRdmmj2Gt4GGE/4hZWCwQb3JToXpj17ZHAkKRmBbLUOsDsruA0iJQAN3Ejk+uZpUC6oQ9k0fAdTtyxUh1x6VsK1CSMB7ALAgFJn7EygL/6THoF4P670C31hCT0zsYTlqFfnyUB8TRqQyMgpYljhYwFqovgVd7cZb60GX6YOnRTESmvqMMe27xKZZiDQVG8p6aHnZ5EHxUB33FMzkEX8WBHSJKIquFI4ZfE8lY495lqOmqXin2AhEiecDoyfRXcsmlGMPaDBZSHOMmqjo/No3Et/AvVj7TXGeVqMqdbaiBm3c/ME+pT4XeAiE5KRDzNAuDEjSw2IhT0A93m1GoKr4cCP1z7J08NehEIBdGYKysRMZwUo6Xb2tDZRKgUzt9AfpyIp24E9aY9axqw3rQ3FF7AfLlfaavSc/UlE6hFQHwfoSzAw8VAw36DVuGGqQSBA0Ca+AtQGMAMpkmPqrEa657LbPQOaFFODwq1uxy4l46Glh3Ax5PJ2VBSABtFDoRQWjaEeToLYQXvqZTNsOSFNNCA1swhV8ukpaX0yHNk8mGSV4B/Ks6/Y2BM9B1LgsXKCBGJbCfKyGqhgNhprZaHoaEoSsnLbDLA0HO5y5yrmlhiqodZA/km5SXc/Bik2VCGwE8g5Yr3PumpHBFPZFOOA4eHQjVjbrf0dXl7a/obiNfKczBlyd8tf34XWTBtqw4+XPcknXgcU+IGi6ANECJSsISK/6GZRIp6Ro0SzwjGVvLuutz2sIiw6t4s/IECf6u6UBYysDWlCVbGDHgbgMiAROJUj1BeqtdF9aGkwogl41bObG9lOm3FB9FBzdHrEKTZKh484AvwRgQ1QkJiiMwci7VHL36CmvlATDQ5Ru4+APSAM5EjaoR1dFZmVF8mgtJpIQgBVSmM78BsSZfMXBRKRMNRt2QNNC/RW8IySf3RGIv2Ya18ijEgp844ihuX39dnkK6I6oG7wGt2PRFWL81RE98WuI3ywBIZ9h34mc4PoAAdsqe4OXdXs7DIFCQPZRFKvYOQyoRkP0VekWV8BYKLRp0CUCJHVIa1ImaPI2culxwg6rp/eXsAK3nj15KplEJlRiA8gNoCQkH2JQmHgRSNeEtk8qTovy5Mu1Ih+rWTUnFrQhmnAmgPo7LqAP6OysNlHAiRzdlqjt/Kqo4t/A91Y+kX2Y28R78SdQR2lDckPeCxsEpIqwtxWMCQ6g3Eypo5Biz4/36QGOmxIH3baxsULWQtDUqt4tgYqLFAOPqGiDywL9aHrAiuYxxuHcfGUZBMhkBbqadHL0l0sQ+QdM2G52kyAJgCLboi4oMRaKSjWGKj/kw7M248Lnksh0BnNpfZ0YCIOlF9D0DWAtY0VR8uHtWeaHXBAgy9qvQUEE65MlbzMNIfLqYMjTddw7+iPJbpzWmAHzN/9XhyLwPeu4BChEJ070Rmwb9RxBrq6S5LF7OD2dSmImTLwBVmk/ijgkhZD+2L1kSETDqEQsfFQ/jEIUoDCLeR28n31wMJK/rC0uOXEwBHLLij46TJjUWS3w80pz4RDhaTY+hgSaArE76I7WDAegExYAdLYBksqgp3E7EP4CArETAIPsXyP6GZDs69KwtlTeCBMNmZXMG7enAX4JocuUhw4EBsVlmM4A6Xd0ycMDWqrMao6s6UFCwQSgaFvDE3bd5ad/ckE/DVO4p2QbnTy8RRduh69SRBwSo9nckU9aH5yCIyg7B205hoIBRZ4bIIUSP9GlXRyBpZmtrzzIQcu/ts9kWXRB4TEKx20Dtz6BusY33D9gPX2pyyAJOnCy7ph22AsOFCSP7ujP8z8cQL9eknrCTDV84+IO0CbzOwoZySSAe0uG4GFhk+bI+EVNI0RDXZlFkQ+sn3SCXjAEkFIwAujlyBTxABGhBLGYyJ/nfcY+nGxF4GEd8WM0BF45QlXbcfs7YU2/PGhHTQaQnvD1ptLqRui6xaATe6LlplUOnIbyknuNbHxPs+OLqQRNbh64mwBswNdojnwzCi2PlcpC3guBdNzDoiBbuHQbGkDOHRla5CdP1+iSMiXkHgsBCa1UrKojql0XY7XexY98Qy2XoMRcjxvWm0AvreYdewpVtQfzvlawfgw6BcQCKtNxyBKMRg+EXRCyeKDVgTSsZGP2IuwEL6xOp3hQjAQGR/r5bXDb3uBkDrQCsA6a7l/p0MOnZo9RyolI6IiEceB+poAfictFJsHdr0Ci9beiqsvlBPaf4PtXKZrTWJLcOg7sBYdIGv5oxlwkz6tbccS6GkIyJ0OFf81Y74aOYymfUY0zaoTaK7sFM2DWsbYoKlzvQgtj1SM/rjq6nkeNV0U/4TCqVnxp9dEnLKhFjERBl3RBBijsk6rjXaa/iAvr5C+rgKHBdpAc0zkjxugBIxQpQ+RAN1DntWfk9ESVljV8yQHnT3RM7b3VlAaYCODrA/xlfAl0PsgaBAf29OKvkakoiTpM5fjFFDyJw8ZFpdA2BdqLCcBX3tGSwGPgnG2SEdSM3pcl9KiaDlaFaYgbuPSxs3RC3XgvvxQ2VgGGh7/2hXoi4vcs0HF+ADzQAJhkNNhMtqz+FMuqhN04m68z6r+jA4LEDBVmEhgR7xk/ZkkLxdaAHwsAAlsh/oA+n0UlN42iA9xAIU0RGmtzCI6AgIf1EO/0bb+JIe9F8XigXLeRtWe54Slc5urGiP2y5UP52lR6mndpSwzTIcDIAoRjTq7j74iKocrB/PBOwZ/gfwsHGQBPUGjAVzd0wZdDvP7w8IdYLKKhJGhnUjR/Vhm5HaDYpz/scJRDSlLs3nq4S6FQ3BCy7uQeiKAF5wK7UKAXFPdaSCUCcfog0oShVsgO5qimSNOXZJKAf4AykUM0ZVYyOsVg/gK1PjK+HmMxFNG1f78EaB/hv9xAZvZGv4DV3D0pJqrwAMAAAGEaUNDUElDQyBwcm9maWxlAAB4nH2RPUjDQBzFX1O1IhVBO6g4ZKhOFkRFHLUKRagQaoVWHUwu/RCaNCQpLo6Ca8HBj8Wqg4uzrg6ugiD4AeLq4qToIiX+Lym0iPHguB/v7j3u3gFCrcQ0q20M0HTbTCXiYia7IoZe0YEQejGAsMwsY1aSkvAdX/cI8PUuxrP8z/05utWcxYCASDzDDNMmXiee2rQNzvvEEVaUVeJz4lGTLkj8yHXF4zfOBZcFnhkx06k54gixWGhhpYVZ0dSIJ4mjqqZTvpDxWOW8xVkrVVjjnvyF4Zy+vMR1mkNIYAGLkCBCQQUbKMFGjFadFAsp2o/7+Addv0QuhVwbYOSYRxkaZNcP/ge/u7XyE+NeUjgOtL84zscwENoF6lXH+T52nPoJEHwGrvSmv1wDpj9Jrza16BHQsw1cXDc1ZQ+43AH6nwzZlF0pSFPI54H3M/qmLNB3C3Ster019nH6AKSpq+QNcHAIjBQoe83n3Z2tvf17ptHfDxu8coRw3Sy8AAANGmlUWHRYTUw6Y29tLmFkb2JlLnhtcAAAAAAAPD94cGFja2V0IGJlZ2luPSLvu78iIGlkPSJXNU0wTXBDZWhpSHpyZVN6TlRjemtjOWQiPz4KPHg6eG1wbWV0YSB4bWxuczp4PSJhZG9iZTpuczptZXRhLyIgeDp4bXB0az0iWE1QIENvcmUgNC40LjAtRXhpdjIiPgogPHJkZjpSREYgeG1sbnM6cmRmPSJodHRwOi8vd3d3LnczLm9yZy8xOTk5LzAyLzIyLXJkZi1zeW50YXgtbnMjIj4KICA8cmRmOkRlc2NyaXB0aW9uIHJkZjphYm91dD0iIgogICAgeG1sbnM6eG1wTU09Imh0dHA6Ly9ucy5hZG9iZS5jb20veGFwLzEuMC9tbS8iCiAgICB4bWxuczpzdEV2dD0iaHR0cDovL25zLmFkb2JlLmNvbS94YXAvMS4wL3NUeXBlL1Jlc291cmNlRXZlbnQjIgogICAgeG1sbnM6ZGM9Imh0dHA6Ly9wdXJsLm9yZy9kYy9lbGVtZW50cy8xLjEvIgogICAgeG1sbnM6R0lNUD0iaHR0cDovL3d3dy5naW1wLm9yZy94bXAvIgogICAgeG1sbnM6dGlmZj0iaHR0cDovL25zLmFkb2JlLmNvbS90aWZmLzEuMC8iCiAgICB4bWxuczp4bXA9Imh0dHA6Ly9ucy5hZG9iZS5jb20veGFwLzEuMC8iCiAgIHhtcE1NOkRvY3VtZW50SUQ9ImdpbXA6ZG9jaWQ6Z2ltcDpkNDg0NjQyZi03NjMyLTRhYzYtYTVmYi1lOGRkYjBhMGUyYWUiCiAgIHhtcE1NOkluc3RhbmNlSUQ9InhtcC5paWQ6MTliOGQ4NmUtYzYzNi00ZmFjLWIxNmItYmRkNDRiZTM2NDJlIgogICB4bXBNTTpPcmlnaW5hbERvY3VtZW50SUQ9InhtcC5kaWQ6OGJmYmYzOWQtZGNhOC00NjFhLWE4NmItYmNiOTBlN2U2ODBiIgogICBkYzpGb3JtYXQ9ImltYWdlL3BuZyIKICAgR0lNUDpBUEk9IjIuMCIKICAgR0lNUDpQbGF0Zm9ybT0iTGludXgiCiAgIEdJTVA6VGltZVN0YW1wPSIxNjg2MTYzNTc3NTczNjA0IgogICBHSU1QOlZlcnNpb249IjIuMTAuMzAiCiAgIHRpZmY6T3JpZW50YXRpb249IjEiCiAgIHhtcDpDcmVhdG9yVG9vbD0iR0lNUCAyLjEwIj4KICAgPHhtcE1NOkhpc3Rvcnk+CiAgICA8cmRmOlNlcT4KICAgICA8cmRmOmxpCiAgICAgIHN0RXZ0OmFjdGlvbj0ic2F2ZWQiCiAgICAgIHN0RXZ0OmNoYW5nZWQ9Ii8iCiAgICAgIHN0RXZ0Omluc3RhbmNlSUQ9InhtcC5paWQ6YjM1NTRlZWQtNjI4OC00MDUyLWJiMmItYTkwNWE4MWQ5NDZmIgogICAgICBzdEV2dDpzb2Z0d2FyZUFnZW50PSJHaW1wIDIuMTAgKExpbnV4KSIKICAgICAgc3RFdnQ6d2hlbj0iMjAyMy0wNi0wN1QxNDo0NjoxNy0wNDowMCIvPgogICAgPC9yZGY6U2VxPgogICA8L3htcE1NOkhpc3Rvcnk+CiAgPC9yZGY6RGVzY3JpcHRpb24+CiA8L3JkZjpSREY+CjwveDp4bXBtZXRhPgogICAgICAgICAgICAgICAgICAgICAgICAgICAgICAgICAgICAgICAgICAgICAgICAgICAgICAgICAgICAgICAgICAgICAgICAgICAgICAgICAgICAgICAgICAgICAgICAgICAgCiAgICAgICAgICAgICAgICAgICAgICAgICAgICAgICAgICAgICAgICAgICAgICAgICAgICAgICAgICAgICAgICAgICAgICAgICAgICAgICAgICAgICAgICAgICAgICAgICAgICAKICAgICAgICAgICAgICAgICAgICAgICAgICAgICAgICAgICAgICAgICAgICAgICAgICAgICAgICAgICAgICAgICAgICAgICAgICAgICAgICAgICAgICAgICAgICAgICAgICAgIAogICAgICAgICAgICAgICAgICAgICAgICAgICAgICAgICAgICAgICAgICAgICAgICAgICAgICAgICAgICAgICAgICAgICAgICAgICAgICAgICAgICAgICAgICAgICAgICAgICAgCiAgICAgICAgICAgICAgICAgICAgICAgICAgICAgICAgICAgICAgICAgICAgICAgICAgICAgICAgICAgICAgICAgICAgICAgICAgICAgICAgICAgICAgICAgICAgICAgICAgICAKICAgICAgICAgICAgICAgICAgICAgICAgICAgICAgICAgICAgICAgICAgICAgICAgICAgICAgICAgICAgICAgICAgICAgICAgICAgICAgICAgICAgICAgICAgICAgICAgICAgIAogICAgICAgICAgICAgICAgICAgICAgICAgICAgICAgICAgICAgICAgICAgICAgICAgICAgICAgICAgICAgICAgICAgICAgICAgICAgICAgICAgICAgICAgICAgICAgICAgICAgCiAgICAgICAgICAgICAgICAgICAgICAgICAgICAgICAgICAgICAgICAgICAgICAgICAgICAgICAgICAgICAgICAgICAgICAgICAgICAgICAgICAgICAgICAgICAgICAgICAgICAKICAgICAgICAgICAgICAgICAgICAgICAgICAgICAgICAgICAgICAgICAgICAgICAgICAgICAgICAgICAgICAgICAgICAgICAgICAgICAgICAgICAgICAgICAgICAgICAgICAgIAogICAgICAgICAgICAgICAgICAgICAgICAgICAgICAgICAgICAgICAgICAgICAgICAgICAgICAgICAgICAgICAgICAgICAgICAgICAgICAgICAgICAgICAgICAgICAgICAgICAgCiAgICAgICAgICAgICAgICAgICAgICAgICAgICAgICAgICAgICAgICAgICAgICAgICAgICAgICAgICAgICAgICAgICAgICAgICAgICAgICAgICAgICAgICAgICAgICAgICAgICAKICAgICAgICAgICAgICAgICAgICAgICAgICAgICAgICAgICAgICAgICAgICAgICAgICAgICAgICAgICAgICAgICAgICAgICAgICAgICAgICAgICAgICAgICAgICAgICAgICAgIAogICAgICAgICAgICAgICAgICAgICAgICAgICAgICAgICAgICAgICAgICAgICAgICAgICAgICAgICAgICAgICAgICAgICAgICAgICAgICAgICAgICAgICAgICAgICAgICAgICAgCiAgICAgICAgICAgICAgICAgICAgICAgICAgICAgICAgICAgICAgICAgICAgICAgICAgICAgICAgICAgICAgICAgICAgICAgICAgICAgICAgICAgICAgICAgICAgICAgICAgICAKICAgICAgICAgICAgICAgICAgICAgICAgICAgICAgICAgICAgICAgICAgICAgICAgICAgICAgICAgICAgICAgICAgICAgICAgICAgICAgICAgICAgICAgICAgICAgICAgICAgIAogICAgICAgICAgICAgICAgICAgICAgICAgICAgICAgICAgICAgICAgICAgICAgICAgICAgICAgICAgICAgICAgICAgICAgICAgICAgICAgICAgICAgICAgICAgICAgICAgICAgCiAgICAgICAgICAgICAgICAgICAgICAgICAgICAgICAgICAgICAgICAgICAgICAgICAgICAgICAgICAgICAgICAgICAgICAgICAgICAgICAgICAgICAgICAgICAgICAgICAgICAKICAgICAgICAgICAgICAgICAgICAgICAgICAgICAgICAgICAgICAgICAgICAgICAgICAgICAgICAgICAgICAgICAgICAgICAgICAgICAgICAgICAgICAgICAgICAgICAgICAgIAogICAgICAgICAgICAgICAgICAgICAgICAgICAgICAgICAgICAgICAgICAgICAgICAgICAgICAgICAgICAgICAgICAgICAgICAgICAgICAgICAgICAgICAgICAgICAgICAgICAgCiAgICAgICAgICAgICAgICAgICAgICAgICAgICAgICAgICAgICAgICAgICAgICAgICAgICAgICAgICAgICAgICAgICAgICAgICAgICAgICAgICAgICAgICAgICAgICAgICAgICAKICAgICAgICAgICAgICAgICAgICAgICAgICAgCjw/eHBhY2tldCBlbmQ9InciPz6mFQAIAAAABmJLR0QA/wD/AP+gvaeTAAAACXBIWXMAABcRAAAXEQHKJvM/AAAAB3RJTUUH5wYHEi4RqxcSQwAAGOpJREFUeNrtnXl4FFXWh9/qrs4GASokLGFRCnAQREdHdBR1xGaE0VZxZNz3HXdwVwRF0VEEN1BQURlRRxjcaAWXVkfFBR0dxE9xoZElBBOgCISEdFd3fX/cQhmF7krSS3Vy3+fJw0Nyu/vWrdO/uvfcc88BiUQikUgkEolEIpFIJBKJxN0oLelizJB/d+A2YAnwsOoPbZO3WCKRguU2oSoGrrZ/2tq//ga4Flig+kNxeaslEilY2RYqL3ASMBHYfSdNLGABcL3qD30lb7dEIgUrW2J1ADAFONjBdTQA04E7VH9ovbztEokUrEwJVTfgduBMwNvIl1cBtwIzVX8oIm+/RCIFK11CVQhcCVwPdGjm2y0BrlH9obekCUgkUrBSKVQe4DjgHqBPCt86DryM8G99L01BIpGC1Vyx+j0wCRiaxo+pAx4C7lL9oRppEhKJFKzGClVnYDxwPuDL0MdWALcAT6v+kClNQyKRgpVMqPKBUcDNQGmWurEY4d96X5qHRCIFa2dCpQDD7eXfABd0KQbMAW5U/aGV0kwkEilY28VqT1uojnLhErUWuBeYrPpDtdJcJJJWKlhmyF8CjLWXgAUuH6eVwA3AHHnMRyJpRYJlhvw+4FzEIeXOOTRWFvABwr+1WJqORNKCBcv2Uw2xl1j75vCYmcA/gHGqP1QhTUgiaWGCZYb8vYG7geMBTwsZu03A34EHVX+oXpqSRJLjgmWG/O0QR2muAorSfTF1DUrN65+odQP1uNmne6wroGZgDL8HrgNekf4tiSQHBctO+3I64pByj3RfhGVR+/4SdevEWb7CFatpZ1lw7oh41UUjInUlxdZuGZpJvglcq/pDS6RZSSQ5IFi2n+ogYDLwxwz0P/b9Gm/VlOd8haFPlN8ciC4sIHb16bGNJw6JUpBvlWWgPxFgJjBe9YeqpXlJJC4VLDPk74lIpHcKjU/70miMLcpPT76aZ86Y5+lmWeJ3g/e1Nl9zanT9F995201+xttha51YEnbrTN0t55ob/7RvtL3XQ3EGxnUDMAGYofpDDdLMJBKXCJYZ8rcBxiDSEaddDLZFlNrXPvJtmviEt8uWrUKQyjtTf9sF5rpDBkY7e70UAdaGzZ7KmfN9yuMverpuf+2Be1ubbjgjumlAr1hXID8D4/sVwr+1UPWHLGluEkkWBcsM+bsAiwA93R21LOo+W6ZuuO0JX9l3K0SgaX4e5ujTYsbJQ6NKUb61s7OHsRWV3tWTnvF1fOtjpRhAUbBGDrWMS/4aaehWFu9M+nctLeAR1R+6VJqbRJJdweqHKPaQTuIr13nWPTg3zzP/30qX7b88ZXi88uLjo3TtGO+S7DriFnWLv1aNiU/5On5ri53HQ/zKU+MbzhwWibYptMrTfA3vq/7QYW41Al0L+OzZcYG9nK8H6sNGcKv8ikikYDlk81al+h8L86xpczwlsZhY/u3X39p601nRmr17xzo2dlkXNdn42se+LXfMVMtrtoi0NR01omPPMSuGHRjtoHqbncnU9YKla4ECRB78PwH7Af2AMiAPEQaiIIJjTcRZypXAMuA/iEj/r8JGMJqCfvQEAkmaLQkbwUUpuu4j7Gvd6TMNmBE2glYGxv9g4PdJmn0SNoL/yUBf8hGnTlLhy7aAGqDatpmVQCTVY+pKwTJj1Cz4yGfe8aTaxqgRM6LSEszx55lrh/zBLMtTrcLmvP+WOmXtU6/l5U2b49HicbFBMKCPVXfTWabxh35mR4+S8rONWRcsXQvsAVwBnGgLVFONshJ4BZgNfBQ2gvEm9mcYsDBJsylhI3h1ikTiLWBXdmMChWEjaKb5HqjA0gTCuZ3FwEFNHdtG9EezBSbVm2QWIjHmUuA9IGiLcLPrKLgt6rzhy+XqylPGF6hX3692NGooUBS45ozYmoX3b6sZdmC0Z3PFCqC4yCq/fGSD9ubUhqoRR1gGwP/9oBSdOtbXbfQDBQ0r13lX2k/dnEfXApquBaYBXwKXNkOstj/gyoGLgfeBj3UtMELXAoqLr78HIlVQoQu6c5QDsQI4ADgsh81OAdogQpuus0XrW10L3KZrgWa5X9wiWFZFtaf6xukFNSOv9+22ZJnSBuDYw60N705vCF94XKS8XZHVMcWf6e3RKd717lHb2sy7J7J8v/7WFkWBBR8o7Ydfmddz8nP5VZtqlQr7aZGrYrWP/bS+hNTviirAIOAF4CKXXn8b4F9AN5d0aXSa2uYCuwPjbOG6XdcCTYooyLpgbd2m1D/xal7FkFH5pfPeUjoB7NXXMmZPiK6/97JthV07xvV09lNRyBuox3rPHr/Nmnq9uapLGQ2xGMqMeZ4uh48q6PR8KG8jkHMl73UtsB8QIrWFO3a1nHrdhdfvAWbYsxU39GcQcGhjZmO6FtiTlkdbRFqpz3UtcGhjX5x1wfp2pbfw7096uwNKu2K2TrrSrHhuQoPvgP5mKRk4f7gd1Uu7IwdFey68f9umG86JVef5iNfV43torrctsDnHxKoUmAd0zMDHvR42gitcOAzXAae5qD9XNNJXpAKX03LpA7ypa4FRjXEpuMaHZVnw0t0NPxx3aLRbvs9qm61+FOVbnc89OlI67oJYVQ4bw532FLzRt8GeMTWGR1wo2McizrG6pT+7ASOb8NLTdS3QqQWLVj4wDbipMSruGsFq18ZKxW5FRQp8FoovBc79LH05dgfOctj8e2Au8BGw3J5Jxu2ZbTmwJ7A/cLj9RPz1kzCM2H1z0/XvBcxyk20jfIhN2XkuBi4E7shi32OIiulOlnpN8UspwARdC1SHjeCjOSNYqeLDpWrdwQPNrYhditbIKYiYqkREEWl/piaIqVqO2Al8VNcCXmAve4l1Jr9kip2Ziq3qFIpVGWIToIOL+tQeOK8ZbzFK1wJTwkawLkuXUIXIuJJsNeaxx31v4AjghF085Hb12gd0LfBF2Ah+2poEKz5/kdpe7xaPdCmJt1bB8jtoc2vYCN7n9A3DRjAGLAGW6FpgAnC27ZOZ5SJhyAOeAfq67H6cSWJf4ipESbtd+WvLgZOBJ7K1+LHvf8xB258QaZbe1LXAWEQYx532wy4ZBcDjuhY4MGwEtyVSthaDGaNq/ntKydcrvHW0QmznZbKdpXrE7lmTCBvB2rARnArsFTaCFS667nuBP7vsfuQBlyVpNhURJ5aIK+xZbs4QNoKxsBGcjwh9uR9n4UF7I4on0yoEa9lKL5EIanCRV3H4RNglR+xnRkLTGlb/8/aGn4D2OTQMWjLBChvBDSkwyIiLrvkCB8KQDY4B9kjw91p7ljo9yRd6H7eJcSPsZBsim8tYh6J1na4FCluFYC1a6o0BvPq+Ur6pVvmpOe/Vvq1V1qNzvEf3snhPMpOKJmVT+CR/L9a1wO9a0KzyT8ADuKympR0HdlWSZi+EjWAV8Kn9k4ir3HyiIIloWcBdwNMOmvewhb5lC1bUZP3Tr3lLQew4/vsL1dfaloS2YSQTap/tKyhpAWLVC/gn7qxreQAwOMHf49ghIfaZwWTL9D/bS6Zcts3RDuwTxMZRyxasT75WraoNv8yEpr+oto1EldZYrXmpgzaHIBzol9oHYHNRrIoRx266uLSLo5PM+j4HPtnh/3OA9QnaO5mxuV20Ntqz4WQcrmuBohYrWGaMzQ/NVf9nV3D5Kgrf/ULdTOtjvsN23REO35W6FnjFFq+97IwCbhcrL/A4Ij1OMmKIXPuZ7J8OHJek2SM7pl4JG8FaRL3LRJyoa4HuOW6f/0CE1SSiA9C/RQpWPE7tzPl5fPGN8htFvnm6WvbtKu9PtJDMCw6ZA6xrRPti22cwFZHRoULXAkFdC9yga4HB9gFitzEWkSbHCXcjAlwzyWUk9ntWs/OdwRkkPmlQBIzKcftca9tZMga2KMGKmIqx+Gu18qJ7CrZNnu1tt7M2NZvxHTMmr9ODc/PXhdd6qyyLFr9EDBvBzYig0KZkmVCATsDRCCfpB8BqXQvM17XABW44JqJrgZHALQ6bv4TIEGBlsH8acE6SZk/bM6pf8z3iwHoizm9qpgOX2KcFfOGg6W47+6Vrpv+KAi++51M6trNWJ2v74zqP8uzrns7rN+LE/6JMfd5TPvX5PPbszZYThsQqu5RYjg9Vez3E/PtH8xBHD3KFp4EBiMIgzd1Z0hCZQQOIaORXgEnA55nI0PkrMdgXUUbNSUzSl8DZYSMY07VAJrt5Dokj7U3gsV19mXUt8DAwLMHrOwFnAA/n8HN1lYM2pa4XrIkzvQPS+RnfLKf4juXeRj2dOpXS4N8/WpNLgmUb/g0IJ+4EUreLVgichDjIO0fXAmPCRnBdJq5J1wKdEU72dg6aVwEnhI1gTYYF1Umg6NthI7gswd8X2kvYRIVdrtC1wKPpzpCaRgyHtubCJaECbYqwGvNTVNi0Kb7Xi1WQT9zJj9dLTpflChtBK2wEJyEK276V4mWRF7H1/JmuBQ7MgBAUIMIXnFRnagBOCRvBH7Iw7McDvZK0eTjJfdtejDcRvyN5Pnw3k+/wPrpvhrVvXzPyn1lmYxPkmcsrvFboM2/tjBe83bfWJV4i7NPP2nDeMbHYQQPMeHGR5SgCfs47eZ5xj3i7kuOEjeB/dS1wJKLwxMW2oafqcHA3YKGuBQ4LG8Gl6ei/HSx5HyJjRDIsYEzYCL6d6XG2A0WTZQn9EXjNwds9idhYSJQxZAzCR5eLOPGF1rlSsBSFPCV5doHf0Ld7jL7dYx1PPMJTOe7xvJI3PlR+o9qWBfdeZa4ODI52aGzF53yfVUMLwfY1LQIW2Q5bP/AXYAjOT9Tvig7A7GSHVpvBpThPwfww2cvPdQjJs5s+5qTiUNgIVupa4AUSJyAcbI/5Jzlokk7y2q91pWA1l5J28a4TL2yo/nxZQfv1G/9X+MacHl9z3KHRclJfFSSXxWuL/WR+yY5nKkdEZA+2v3T9afwDZG/7yzUzxd091PYJORHUEHB1pjcCduCqJP1sAJ7fVUDkTpiVRLC2B5Kekkv2Z/v5nLgRvt/VRec87dtaZVedHPufINGiImInD40USbFKKF6xsBFcHTaC/wwbwcvDRnBfxFmuExE+o8aEgZyVhrNugxyK5w/AqWEj2JClL2FfkvuU8u1+bnX484aDjz7ePp6USxzGL/nUdkUccRKgZQoWwND9ozGf+kuA6IUj4mu0YqsESWNFrCpsBOeGjeApQG9E2hbTobgUZaHLNcBf7UPE2eJyxBnNTJOPO7NUJMJJNaBvEPUvW65glbSzSgOHWdU/C9ggs7Um8Eu1eF2LiC1KttQqAHpmuIsmcFa6HP4OZ1elOE9JnQ7OyZXzoLoWCADDHTR9aVdFZFtSehnvkQfEvAC9urOlT/dYIZJU8QzOopMzHat2S9gIvpzlsTkfZ7Fh6cJJZL0bxGp34FEHmmMiqorjSsH6YY23dvzj+avHPZ6/pq5BWdac99p3j1idomCdNDTW4FFabU53dC2g6FrgpFQdZLYd2WscNM3kIePZiIj7bI5zAe4423eZrgXyXWyPvRG1K52ECc1PFFibdcHavFVp+9xCT49nX/N0N02aFbmrFcc779EL48ABsQitm4OAZ4EPdC1waHOd4fbOzsAkzeIORS0VLAYutnONZ5ORWVgG74xewAgXCpVX1wKnAx+TOPPqjg+88YkatKgiFIpC/tEHx9f1Ko8X07oZbT+MDgTeBd7WtcCDiKKnkUYanYIIYky2G/Udzo5cNJc1wMiwEdya5S+jk/xUEeA9mp8tpC0i8DcRY3QtMHdXvp8Mj00HRAaQy2hc5e3JyfyRLa7M19D9zfqifKsbrRR7i/24X82ih9o/lboWeBlYYD/1NuxqlmIvMQYhMj8c7eCjX87Al6UO+FvYCK52wVAPIXk+rgVhIzgiBfe0APg2yWxuECKO7r0UX2cbXQtcQvJYuGK7f3vb49JYH/KHiHOvtCrB6tM91r0lXlcjuIJdb7F3RRzPuRiR2G61rgWWI/JnbY9ja4eIxeqHsyMU24VkRpqvK24vAz920Sw20ZfYIkUZFcJGcJuuBZ4Abk20wACuToNgtUdUZ04nP9iz5qQnJVzzxfZ44L3/qvlHHRSt8XiaVaWmuTtV1o/rvNWvf+zNuZzwjdxi9yLK2e+ego+eEjaCK9J8eZNIsHuU4XEeABzpYIkcSuHHzgRuJPHB4b/oWqBfkmwQbuNr4OiwEax0pBPZ7q3PZ0XtpxFj7lP7nnF7gffLH9RKK8NpbQFqtirV017I/2nY5Xllby9WNIA9elqbaMJZxyxxIU0rF94cQqS/lPorwNgsHrv5NU4CRWekclMgbATX2OOQ8Otk9y1XCAKHhY3gj44nNtnu8UA9xoIHImuPPMgyAD5dqrQ94Xpf15umF9RXrvesIgPZImNxjOCHvnV/GV1Q/MCzni6WhVJawpYHrzHXPnr9tkJcVPo8Cd8gckFlincQeafSeSRmKSI41BW5n+ysq6cmabYFZyWtGouTJeYZuhYoc7mdbgQuAUY0tkamGwJHfb27xbo9NGZb/lPjo9X9e1OrKDDvLaW9/9L8HtNfyl+7pU5Jy5fQsoj+93t17cnjCtQxU9Qu6zdSoKpYo0+L//T6/dsahv8xWq56sxoU2Nin8IuI8IOHEOfR0kUUkfLlqDQnyVtv+zY2uWiYL3Iwi50bNoLr0/DZ7wNfJWlTbM+03cgm2276h43gI02Zgbom0l1RKDp4oFk2d2J95N6rzIoO7WkwYyhTZnu6/fmKgg6vfuRbETFJ1ZfDqtzgWTP2sYKNf7vBV75kmVIMcMzhlvH6gw1rRx3fUFZcZJWSg9jHaa4A+gI327OulE1GgVeBwWEjOCZN6WS2E0EcaP7OLWNrZ1pIFigaR1RyTse9jeFsc2NUourJGWabPRO/COht202Tixy7bjfNp1Jy7CFRhuxnVs5akOedNsdTunETeaMnq70G9PHW33imWTFoT7NEUWjSDamtVzY9H/LV3veMtzwSxaMoMKCPVTvuXLNqn75md49CTtbp24lxVwJ36lrgbmAv4ChEErz97SWu04dVAyI/+gJEMOp3KfIlRRDVY3b1XreHjeCbKVyCJJqlmw5dD0chNiuqkixhP0vjrX0WsRuY6KC5z+7rvGQPbvtaUpXRZJM9K15pPyg/BRbb9QhTM7FpzovNkL9fip/gvxnQ1VWeddPm5eXNe0vpqNi9HXawtfmaU6PGbl1i3ZyKbjzO5nc+920Z95haVr1BONHbF9Nw49mxzccMjvh8alr9VO+r/tBhLpklqIiKJH3tfzvby4hie3ZQiwgAXYvISfR1upZkiSLwU+lgdxLp7+TznJ4YSPfmQCr7keqUQOm+drcL1s9P+aXLvZV3Pe0r+ewr5Wef0sUj42vOPjriLSm2Ep1Rin79o3fdpGd8hYu+UErt5ad1yYnxtWcMj+SXFGdk6ecawZJIcpnmCpaKcPDdCqR9ZyJuYby52Be9c5batrJKTIkLC4jfdE5s3bGHRIsK860dZ0lW9SbPukde9KnPvOYptSxxrcMHW5VXnhhVeneLdSIzPrwPgdGqP7RYmptEkkXB2kG4ShHFLS/CWUWMZlFbrxj/escXnTzbqzVERDzM7t1oGHdedO1BA8wu0Ziyde47PuXup7ztIlHx9149aLj1vGjVAf3NTl4PmTjZvgrh9H5O9Ydi0tQkEpcI1g7CNQARkTw81e+9E6zqTZ6K6S/5fLNf9XTaPoM6YKBVU7VRyf+xQtTiKywgfvO5sYpjD4kWF+RZmYin2gpMASap/tAWaWISiUsFyxYtBZHf+h6cVcdo9kcuW+VdN+U5X9G7nyo/p0RWFKyzj42vv3hEpF4rtjKRAiQGvABcr/pDK6RpSSQ5IFg7CFcBIpp1LKQ/VCBuUfvBErXuzlm+ou6drfoxJ0W9/XvFislMru3PgGtVf+hdaVISSQ4K1g7C1Rm4HTg7E+IRNVmvKLRRvWQicK4SGAfMUv2hqDQniSTHBWsH4doPUYFlSAsYt3pEyo07VX/IkGYkkbQwwbJFywscD9wN6Dk4XnHECfPrVH/oW2k+EkkLFqwdhKsIGANcCzlzuHip3d83VH/IkqYjkbQSwdpBuHogcimdhnsrNK8HbgMeU/2hBmkyEkkrFSxbtBTgjwj/1sEuGpsIoo7aBNUfqpamIpFIwdpRuLyIxGgTETnFs4UFvIHwU30pTUQikYKVSLjaIXxFoyHjxVC/A64D5qv+UFyah0QiBcupcOnA34G/kn7/lgHcBUxV/aF6aRYSiRSspgrX4Qj/1h/S8fbAU8B41R9aK81BIpGClQrR8iEi5ScAXVLwlhYiP/bVqj/0mTQDiUQKVjqES0OkbLkURDaGJhC232OO9FNJJFKwMiFcv0OksQk04hq22K+5T/WHauWtl0ikYGVStBRgGCKNzcAETWPA88CNqj+0St5yiUQKVjaFKx+Rpnkc8Ov87B8D16j+0CJ5qyUSKVhuEq4yRG758xHlo24GZsv0xBKJxM3C1c8M+dvLkZBIJBKJRJI1/h9R+2iKmwTkPwAAAABJRU5ErkJggg==)\n",
    "\n",
    "# MNIST dataset\n",
    "\n",
    "This notebook gives an example of Active Anomaly Detection with `coniferest` and [MNIST](https://en.wikipedia.org/wiki/MNIST_database) dataset.\n",
    "\n",
    "Developers of `conferest`:\n",
    "- [Matwey Kornilov (MSU)](https://matwey.name)\n",
    "- [Vladimir Korolev](https://www.linkedin.com/in/vladimir-korolev-a4195b86/)\n",
    "- [Konstantin Malanchev (LINCC Frameworks / CMU)](https://homb.it), notebook author"
   ]
  },
  {
   "cell_type": "markdown",
   "id": "9d253b06-f0eb-422a-9361-4f612740b648",
   "metadata": {},
   "source": [
    "**[Run this NB in Google Colab](https://colab.research.google.com/github/snad-space/coniferest/blob/master/docs/notebooks/mnist.ipynb)**"
   ]
  },
  {
   "cell_type": "code",
   "execution_count": null,
   "id": "667d45495a1937d4",
   "metadata": {
    "jupyter": {
     "outputs_hidden": false
    }
   },
   "outputs": [],
   "source": [
    "## Install and import the required libraries"
   ]
  },
  {
   "cell_type": "code",
   "execution_count": null,
   "id": "d83297862828bda3",
   "metadata": {
    "jupyter": {
     "outputs_hidden": false
    }
   },
   "outputs": [],
   "source": [
    "# Uncomment to install packages\n",
<<<<<<< HEAD
    "%pip install coniferest\n",
=======
    "# %pip install --quiet coniferest\n",
>>>>>>> 6295ad7c
    "%pip install python-mnist"
   ]
  },
  {
   "cell_type": "code",
   "execution_count": null,
   "id": "424af44173f02c22",
   "metadata": {
    "jupyter": {
     "outputs_hidden": false
    }
   },
   "outputs": [],
   "source": [
    "import matplotlib.pyplot as plt\n",
    "import numpy as np\n",
    "from mnist import MNIST\n",
    "\n",
    "from coniferest.isoforest import IsolationForest\n",
    "from coniferest.pineforest import PineForest\n",
    "from coniferest.session import Session\n",
    "from coniferest.session.callback import TerminateAfter, prompt_decision_callback, Label"
   ]
  },
  {
   "cell_type": "markdown",
   "id": "a2dd4922808bfdf2",
   "metadata": {
    "collapsed": false,
    "jupyter": {
     "outputs_hidden": false
    }
   },
   "source": [
    "## Download and load the MNIST dataset"
   ]
  },
  {
   "cell_type": "markdown",
   "id": "8f63177054a31722",
   "metadata": {
    "collapsed": false,
    "jupyter": {
     "outputs_hidden": false
    }
   },
   "source": [
    "Download data with a scipt distributed with `python-mnist`"
   ]
  },
  {
   "cell_type": "code",
   "execution_count": null,
   "id": "b54d353b5b1e296e",
   "metadata": {
    "jupyter": {
     "outputs_hidden": false
    }
   },
   "outputs": [],
   "source": [
    "%%capture\n",
    "# It would create a directory \"data\" and download the data into it\n",
    "! mnist_get_data.sh"
   ]
  },
  {
   "cell_type": "markdown",
   "id": "d64f3cb6c02e79ec",
   "metadata": {
    "collapsed": false,
    "jupyter": {
     "outputs_hidden": false
    }
   },
   "source": [
    "Load the data into numpy arrays"
   ]
  },
  {
   "cell_type": "code",
   "execution_count": null,
   "id": "b663431e29a7a250",
   "metadata": {
    "jupyter": {
     "outputs_hidden": false
    }
   },
   "outputs": [],
   "source": [
    "# Load data\n",
    "mnist = MNIST('data')\n",
    "images_train, digits_train = mnist.load_training()\n",
    "images_test, digits_test = mnist.load_testing()\n",
    "images = np.concatenate([images_train, images_test])\n",
    "digits = np.concatenate([digits_train, digits_test])"
   ]
  },
  {
   "cell_type": "markdown",
   "id": "4456d1bd107b2666",
   "metadata": {
    "collapsed": false,
    "jupyter": {
     "outputs_hidden": false
    }
   },
   "source": [
    "Plot some examples"
   ]
  },
  {
   "cell_type": "code",
   "execution_count": null,
   "id": "e9118c00dff72504",
   "metadata": {
    "jupyter": {
     "outputs_hidden": false
    }
   },
   "outputs": [],
   "source": [
    "fig, ax = plt.subplots(2, 5, figsize=(10, 5))\n",
    "for i in range(10):\n",
    "    ax[i//5, i%5].imshow(images[digits == i][0].reshape(28, 28), cmap='gray')\n",
    "    ax[i//5, i%5].set_title(f'Digit {i}')\n",
    "    ax[i//5, i%5].axis('off')"
   ]
  },
  {
   "cell_type": "markdown",
   "id": "2b61fc3ddf5accad",
   "metadata": {
    "collapsed": false,
    "jupyter": {
     "outputs_hidden": false
    }
   },
   "source": [
    "## Preprocess the data"
   ]
  },
  {
   "cell_type": "markdown",
   "id": "ae46720ef1c05ef9",
   "metadata": {
    "collapsed": false,
    "jupyter": {
     "outputs_hidden": false
    }
   },
   "source": [
    "Select the data to use:\n",
    "- `image` : the original images\n",
    "- `fft` : the power spectrum of the images\n",
    "- `both` : the original images and the power spectrum together"
   ]
  },
  {
   "cell_type": "code",
   "execution_count": null,
   "id": "aa5f1619f4c31db6",
   "metadata": {
    "jupyter": {
     "outputs_hidden": false
    }
   },
   "outputs": [],
   "source": [
    "DATA = 'both'  # 'image', 'fft', 'both'"
   ]
  },
  {
   "cell_type": "markdown",
   "id": "4191ed76648104f4",
   "metadata": {
    "collapsed": false,
    "jupyter": {
     "outputs_hidden": false
    }
   },
   "source": [
    "Make 2-d FFT of the images"
   ]
  },
  {
   "cell_type": "code",
   "execution_count": null,
   "id": "1f5a8d5f85d1471f",
   "metadata": {
    "jupyter": {
     "outputs_hidden": false
    }
   },
   "outputs": [],
   "source": [
    "# Make 2-d FFT of the images\n",
    "data_fft = np.fft.fft2(images.reshape(-1, 28, 28))\n",
    "# Get power spectrum\n",
    "power_spectrum = np.square(np.abs(data_fft))\n",
    "# Normalize the power spectrum by zero frequency\n",
    "power_spectrum = power_spectrum / power_spectrum[:, 0, 0][:, None, None]"
   ]
  },
  {
   "cell_type": "markdown",
   "id": "85c46dc73efbf661",
   "metadata": {
    "collapsed": false,
    "jupyter": {
     "outputs_hidden": false
    }
   },
   "source": [
    "Plot some examples of power spectrum"
   ]
  },
  {
   "cell_type": "code",
   "execution_count": null,
   "id": "c4247275995f49b4",
   "metadata": {
    "jupyter": {
     "outputs_hidden": false
    }
   },
   "outputs": [],
   "source": [
    "fig, ax = plt.subplots(2, 5, figsize=(10, 5))\n",
    "for i in range(10):\n",
    "    ax[i//5, i%5].imshow(np.log(power_spectrum[digits == i][0].reshape(28, 28)), cmap='gray')\n",
    "    ax[i//5, i%5].set_title(f'Digit {i}')\n",
    "    ax[i//5, i%5].axis('off')"
   ]
  },
  {
   "cell_type": "markdown",
   "id": "d609b5f5c58c34a2",
   "metadata": {
    "collapsed": false,
    "jupyter": {
     "outputs_hidden": false
    }
   },
   "source": [
    "Concatenate images and power spectrum"
   ]
  },
  {
   "cell_type": "code",
   "execution_count": null,
   "id": "c69336311bdfd4ac",
   "metadata": {
    "jupyter": {
     "outputs_hidden": false
    }
   },
   "outputs": [],
   "source": [
    "if DATA == 'image':\n",
    "    final = np.asarray(images, dtype=np.float32)\n",
    "elif DATA == 'fft':\n",
    "    final = np.asarray(power_spectrum.reshape(-1, 28*28), dtype=np.float32)\n",
    "elif DATA == 'both':\n",
    "    final = np.concatenate([images.reshape(-1, 28 * 28), power_spectrum.reshape(-1, 28 * 28)], axis=1)\n",
    "else:\n",
    "    raise ValueError(f\"Unknown value for DATA: {DATA}\")"
   ]
  },
  {
   "cell_type": "markdown",
   "id": "4b3583c32f326df1",
   "metadata": {
    "collapsed": false,
    "jupyter": {
     "outputs_hidden": false
    }
   },
   "source": [
    "## Classic anomaly detection with Isolation forest"
   ]
  },
  {
   "cell_type": "code",
   "execution_count": null,
   "id": "95e784345188fd25",
   "metadata": {
    "jupyter": {
     "outputs_hidden": false
    }
   },
   "outputs": [],
   "source": [
    "model = IsolationForest(random_seed=10, n_trees=1000)\n",
    "model.fit(np.array(final))\n",
    "scores = model.score_samples(np.array(final))\n",
    "ordered_index = np.argsort(scores)\n",
    "ordered_digits = digits[ordered_index]\n",
    "\n",
    "print(f\"Top 10 weirdest digits : {ordered_digits[:10]}\")\n",
    "print(f\"Top 10 most normal digits : {ordered_digits[-10:]}\")"
   ]
  },
  {
   "cell_type": "markdown",
   "id": "c174654444043443",
   "metadata": {
    "collapsed": false,
    "jupyter": {
     "outputs_hidden": false
    }
   },
   "source": [
    "Plot the top 10 weirdest digits and the top 10 most normal digits"
   ]
  },
  {
   "cell_type": "code",
   "execution_count": null,
   "id": "6cfdf217fc3b5644",
   "metadata": {
    "jupyter": {
     "outputs_hidden": false
    }
   },
   "outputs": [],
   "source": [
    "fig, ax = plt.subplots(2, 10, figsize=(20, 5))\n",
    "for i in range(10):\n",
    "    ax[0, i].imshow(images[ordered_index[i]].reshape(28, 28), cmap='gray')\n",
    "    ax[0, i].set_title(f'Digit {ordered_digits[i]}')\n",
    "    ax[0, i].axis('off')\n",
    "    ax[1, i].imshow(images[ordered_index[-i - 1]].reshape(28, 28), cmap='gray')\n",
    "    ax[1, i].set_title(f'Digit {ordered_digits[-i - 1]}')\n",
    "    ax[1, i].axis('off')\n",
    "fig.text(0.1, 0.9, 'Top 10 weirdest digits', ha='left', va='center', fontsize=16)\n",
    "fig.text(0.1, 0.5, 'Top 10 most normal digits', ha='left', va='center', fontsize=16)"
   ]
  },
  {
   "cell_type": "markdown",
   "id": "ac58e1636a9766c",
   "metadata": {
    "collapsed": false,
    "jupyter": {
     "outputs_hidden": false
    }
   },
   "source": [
    "## Anomaly detection with PineForest"
   ]
  },
  {
   "cell_type": "markdown",
   "id": "23c4c537793d1bc",
   "metadata": {
    "collapsed": false,
    "jupyter": {
     "outputs_hidden": false
    }
   },
   "source": [
    "Set expert budget"
   ]
  },
  {
   "cell_type": "code",
   "execution_count": null,
   "id": "d5dbc9fb2aa6fc4c",
   "metadata": {
    "jupyter": {
     "outputs_hidden": false
    }
   },
   "outputs": [],
   "source": [
    "EXPERT_BUDGET = 20"
   ]
  },
  {
   "cell_type": "markdown",
   "id": "6b86dff439131013",
   "metadata": {
    "collapsed": false,
    "jupyter": {
     "outputs_hidden": false
    }
   },
   "source": [
    "First, we need a function which would show us an image, its label and ask us if it is an anomaly.\n",
    "\n",
    "Let's say that even numbers are anomalies"
   ]
  },
  {
   "cell_type": "code",
   "execution_count": null,
   "id": "d9f10fbe6aa4bc1a",
   "metadata": {
    "jupyter": {
     "outputs_hidden": false
    }
   },
   "outputs": [],
   "source": [
    "def decision(index, x, session):\n",
    "    digit, image = digits[index], images[index]\n",
    "    fig, ax = plt.subplots(1, 1, figsize=(2, 2))\n",
    "    ax.imshow(image.reshape(28, 28), cmap='gray')\n",
    "    ax.set_title(f'Digit {digit}')\n",
    "    ax.axis('off')\n",
    "    plt.show()\n",
    "    \n",
    "    ### UNCOMMENT TO MAKE IT INTERACTIVE\n",
    "    # return prompt_decision_callback(index, x, session)\n",
    "\n",
    "    # Non-interactive\n",
    "    return Label.ANOMALY if digit % 2 == 0 else Label.REGULAR"
   ]
  },
  {
   "cell_type": "markdown",
   "id": "dc07693999b58c31",
   "metadata": {
    "collapsed": false,
    "jupyter": {
     "outputs_hidden": false
    }
   },
   "source": [
    "Create a model and a session."
   ]
  },
  {
   "cell_type": "code",
   "execution_count": null,
   "id": "fe34d7b027260913",
   "metadata": {
    "jupyter": {
     "outputs_hidden": false
    }
   },
   "outputs": [],
   "source": [
    "model = PineForest(\n",
    "    # Number of trees to use for predictions\n",
    "    n_trees=256,\n",
    "    # Number of new tree to grow for each decision\n",
    "    n_spare_trees=768,\n",
    "    # Fix random seed for reproducibility\n",
    "    random_seed=0,\n",
    ")\n",
    "session = Session(\n",
    "    data=final,\n",
    "    metadata=np.arange(len(final)),\n",
    "    model=model,\n",
    "    decision_callback=decision,\n",
    "    on_decision_callbacks=[\n",
    "        TerminateAfter(EXPERT_BUDGET),\n",
    "    ],\n",
    ")\n",
    "session.run()"
   ]
  },
  {
   "cell_type": "markdown",
   "id": "539178364d28e40c",
   "metadata": {
    "collapsed": false,
    "jupyter": {
     "outputs_hidden": false
    }
   },
   "source": [
    "Let's see what we have selected"
   ]
  },
  {
   "cell_type": "code",
   "execution_count": null,
   "id": "56539dba0a35fd1c",
   "metadata": {
    "jupyter": {
     "outputs_hidden": false
    }
   },
   "outputs": [],
   "source": [
    "n_anomalies = len(session.known_anomalies)\n",
    "n_total = len(session.known_labels)\n",
    "print(f\"Anomalies: {n_anomalies}/{n_total} ({n_anomalies/n_total:.2%})\")"
   ]
  },
  {
   "cell_type": "markdown",
   "id": "689b590a41bd81c3",
   "metadata": {
    "collapsed": false,
    "jupyter": {
     "outputs_hidden": false
    }
   },
   "source": [
    "Let's do the opposite: odd numbers are anomalies"
   ]
  },
  {
   "cell_type": "code",
   "execution_count": null,
   "id": "e4b90bf3afaa6c52",
   "metadata": {
    "jupyter": {
     "outputs_hidden": false
    }
   },
   "outputs": [],
   "source": [
    "def decision(index, x, session):\n",
    "    digit, image = digits[index], images[index]\n",
    "    fig, ax = plt.subplots(1, 1, figsize=(2, 2))\n",
    "    ax.imshow(image.reshape(28, 28), cmap='gray')\n",
    "    ax.set_title(f'Digit {digit}')\n",
    "    ax.axis('off')\n",
    "    plt.show()\n",
    "    \n",
    "    ### UNCOMMENT TO MAKE IT INTERACTIVE\n",
    "    # return prompt_decision_callback(index, x, session)\n",
    "\n",
    "    # Non-interactive\n",
    "    return Label.ANOMALY if digit % 2 == 1 else Label.REGULAR\n",
    "\n",
    "model = PineForest(\n",
    "    # Number of trees to use for predictions\n",
    "    n_trees=256,\n",
    "    # Number of new tree to grow for each decision\n",
    "    n_spare_trees=768,\n",
    "    # Fix random seed for reproducibility\n",
    "    random_seed=0,\n",
    ")\n",
    "session = Session(\n",
    "    data=final,\n",
    "    metadata=np.arange(len(final)),\n",
    "    model=model,\n",
    "    decision_callback=decision,\n",
    "    on_decision_callbacks=[\n",
    "        TerminateAfter(EXPERT_BUDGET),\n",
    "    ],\n",
    ")\n",
    "session.run()\n",
    "\n",
    "n_anomalies = len(session.known_anomalies)\n",
    "n_total = len(session.known_labels)\n",
    "print(f\"Anomalies: {n_anomalies}/{n_total} ({n_anomalies/n_total:.2%})\")"
   ]
  },
  {
   "cell_type": "markdown",
   "id": "6160aeb6-22c6-428a-a94e-545295fe3e69",
   "metadata": {
    "jupyter": {
     "outputs_hidden": false
    }
   },
   "source": [
    "Change `decision` function to make it interactive and try your own experiments. For example, say yes to weird sevens only"
   ]
  }
 ],
 "metadata": {
  "kernelspec": {
   "display_name": "Python 3 (ipykernel)",
   "language": "python",
   "name": "python3"
  },
  "language_info": {
   "codemirror_mode": {
    "name": "ipython",
    "version": 3
   },
   "file_extension": ".py",
   "mimetype": "text/x-python",
   "name": "python",
   "nbconvert_exporter": "python",
   "pygments_lexer": "ipython3",
   "version": "3.11.8"
  }
 },
 "nbformat": 4,
 "nbformat_minor": 5
}<|MERGE_RESOLUTION|>--- conflicted
+++ resolved
@@ -56,11 +56,7 @@
    "outputs": [],
    "source": [
     "# Uncomment to install packages\n",
-<<<<<<< HEAD
     "%pip install coniferest\n",
-=======
-    "# %pip install --quiet coniferest\n",
->>>>>>> 6295ad7c
     "%pip install python-mnist"
    ]
   },
